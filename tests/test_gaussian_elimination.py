import unittest
import numpy as np
from copy import deepcopy
from fractions import Fraction

<<<<<<< HEAD
import pytreenet as ptn
from pytreenet.ttno.symbolic_gaussian_elimination_fraction import gaussian_elimination
=======
from pytreenet.ttno.symbolic_gaussian_elimination_fraction import gaussian_elimination

>>>>>>> 1d8b789d

class TestGaussianElimination(unittest.TestCase):
    def test_simple_all_int_matrix(self):
        matrix = [
            [2, 1, -1],
            [-3, -1, 2],
            [-2, 1, 2]
        ]
<<<<<<< HEAD
        Op_l,Gamma_m, Op_r = gaussian_elimination(deepcopy(matrix))
=======
        matrix_f = [[Fraction(x) for x in row] for row in matrix]

        Op_l,Gamma_m, Op_r = gaussian_elimination(deepcopy(matrix_f))
>>>>>>> 1d8b789d
        #self.assertEqual(result, matrix)

        Op_l_array = np.array(Op_l)
        Gamma_m_array = np.array(Gamma_m)
        Op_r_array = np.array(Op_r)
        result = Op_l_array @ Gamma_m_array @ Op_r_array
        result_i = [[int(x) for x in row] for row in result]
        self.assertTrue(np.allclose(np.array(matrix), result_i))

    
    def test_rectangular_all_int_matrix(self):
        matrix = [
            [2, 1, -1, 5, 7],
            [-3, -1, 2, 1, 0],
            [-2, 1, 2, -2, 6]
        ]
<<<<<<< HEAD
        Op_l,Gamma_m, Op_r = gaussian_elimination(deepcopy(matrix))
=======
        matrix_f = [[Fraction(x) for x in row] for row in matrix]

        Op_l,Gamma_m, Op_r = gaussian_elimination(deepcopy(matrix_f))
>>>>>>> 1d8b789d
        #self.assertEqual(result, matrix)

        Op_l_array = np.array(Op_l)
        Gamma_m_array = np.array(Gamma_m)
        Op_r_array = np.array(Op_r)
        result = Op_l_array @ Gamma_m_array @ Op_r_array
        result_i = [[int(x) for x in row] for row in result]

        self.assertTrue(np.allclose(np.array(matrix), result_i))
    
    def test_simple_gamma_matrix(self):
        matrix = [[(1,"a"), (1, "b"), (1,"c"), 0, (1,"b")], [0, (1,"d"), 0, 0, (1,"d")], [0,(1,"e"), 0, 0, (1,"e")], [0, 0, (1,"f"), (1,"g"),0], [0, 0, (1,"f"), (1,"g"),0]]
        matrix_f = [[ Fraction(item) if isinstance(item, int) else (Fraction(item[0]), item[1]) if isinstance(item, tuple) else item for item in row]for row in matrix]

        true_Op_l = [[1, 0, 0, 0], [0, 1, 0, 0], [0, 0, 0, 1], [0, 0, 1, 0], [0, 0, 1, 0]]
        true_Op_l_f = [[Fraction(x) for x in row] for row in true_Op_l]
        true_gamma = [[(1, 'a'), (1, 'b'), (1, 'c'), 0], [0, (1, 'd'), 0, 0], [0, 0, (1, 'f'), (1, 'g')], [0, (1, 'e'), 0, 0]]
        true_gamma_f = [[ Fraction(item) if isinstance(item, int) else (Fraction(item[0]), item[1]) if isinstance(item, tuple) else item for item in row]for row in true_gamma]
        true_Op_r = [[1, 0, 0, 0, 0], [0, 1, 0, 0, 1], [0, 0, 1, 0, 0], [0, 0, 0, 1, 0]]
        true_Op_r_f = [[Fraction(x) for x in row] for row in true_Op_r]

<<<<<<< HEAD
        Op_l,Gamma_m, Op_r = gaussian_elimination(matrix)
=======
        Op_l,Gamma_m, Op_r = gaussian_elimination(matrix_f)
>>>>>>> 1d8b789d

        self.assertEqual(Op_l, true_Op_l_f)
        self.assertEqual(Gamma_m, true_gamma_f)
        self.assertEqual(Op_r, true_Op_r_f)

    def test_row_eliminated_gamma_matrix(self):
        matrix = [[(1,"a"), (1, "b"), 0, 0], [0, (1,"b"), (1,"c"), 0], [(1,"a"), 0, 0, (1,"d")], [0, 0, (1,"c"), (1,"d")]]
        matrix_f = [[ Fraction(item) if isinstance(item, int) else (Fraction(item[0]), item[1]) if isinstance(item, tuple) else item for item in row]for row in matrix]

        true_Op_l = [[1.0, 1.0, 0.0], [0.0, 1.0, 1.0], [1.0, 0.0, 0.0], [0.0, 0.0, 1.0]]
        true_Op_l_f = [[Fraction(x) for x in row] for row in true_Op_l]
        
        true_gamma = [[(1, 'a'), 0, 0, (1.0, 'd')], [0, (1, 'b'), 0, (-1.0, 'd')], [0, 0, (1.0, 'c'), (1, 'd')]]
        true_gamma_f = [[ Fraction(item) if isinstance(item, int) else (Fraction(item[0]), item[1]) if isinstance(item, tuple) else item for item in row]for row in true_gamma]
        
        true_Op_r = [[1, 0, 0, 0], [0, 1, 0, 0], [0, 0, 1, 0], [0, 0, 0, 1]]
        true_Op_r_f = [[Fraction(x) for x in row] for row in true_Op_r]

<<<<<<< HEAD
        Op_l,Gamma_m, Op_r = gaussian_elimination(matrix)
=======
        Op_l,Gamma_m, Op_r = gaussian_elimination(matrix_f)
>>>>>>> 1d8b789d

        self.assertEqual(Op_l, true_Op_l_f)
        self.assertEqual(Gamma_m, true_gamma_f)
        self.assertEqual(Op_r, true_Op_r_f)

if __name__ == "__main__":
    unittest.main()<|MERGE_RESOLUTION|>--- conflicted
+++ resolved
@@ -3,13 +3,7 @@
 from copy import deepcopy
 from fractions import Fraction
 
-<<<<<<< HEAD
-import pytreenet as ptn
 from pytreenet.ttno.symbolic_gaussian_elimination_fraction import gaussian_elimination
-=======
-from pytreenet.ttno.symbolic_gaussian_elimination_fraction import gaussian_elimination
-
->>>>>>> 1d8b789d
 
 class TestGaussianElimination(unittest.TestCase):
     def test_simple_all_int_matrix(self):
@@ -18,13 +12,9 @@
             [-3, -1, 2],
             [-2, 1, 2]
         ]
-<<<<<<< HEAD
-        Op_l,Gamma_m, Op_r = gaussian_elimination(deepcopy(matrix))
-=======
         matrix_f = [[Fraction(x) for x in row] for row in matrix]
 
         Op_l,Gamma_m, Op_r = gaussian_elimination(deepcopy(matrix_f))
->>>>>>> 1d8b789d
         #self.assertEqual(result, matrix)
 
         Op_l_array = np.array(Op_l)
@@ -41,13 +31,10 @@
             [-3, -1, 2, 1, 0],
             [-2, 1, 2, -2, 6]
         ]
-<<<<<<< HEAD
-        Op_l,Gamma_m, Op_r = gaussian_elimination(deepcopy(matrix))
-=======
         matrix_f = [[Fraction(x) for x in row] for row in matrix]
 
         Op_l,Gamma_m, Op_r = gaussian_elimination(deepcopy(matrix_f))
->>>>>>> 1d8b789d
+
         #self.assertEqual(result, matrix)
 
         Op_l_array = np.array(Op_l)
@@ -68,12 +55,8 @@
         true_gamma_f = [[ Fraction(item) if isinstance(item, int) else (Fraction(item[0]), item[1]) if isinstance(item, tuple) else item for item in row]for row in true_gamma]
         true_Op_r = [[1, 0, 0, 0, 0], [0, 1, 0, 0, 1], [0, 0, 1, 0, 0], [0, 0, 0, 1, 0]]
         true_Op_r_f = [[Fraction(x) for x in row] for row in true_Op_r]
+        Op_l,Gamma_m, Op_r = gaussian_elimination(matrix_f)
 
-<<<<<<< HEAD
-        Op_l,Gamma_m, Op_r = gaussian_elimination(matrix)
-=======
-        Op_l,Gamma_m, Op_r = gaussian_elimination(matrix_f)
->>>>>>> 1d8b789d
 
         self.assertEqual(Op_l, true_Op_l_f)
         self.assertEqual(Gamma_m, true_gamma_f)
@@ -92,11 +75,7 @@
         true_Op_r = [[1, 0, 0, 0], [0, 1, 0, 0], [0, 0, 1, 0], [0, 0, 0, 1]]
         true_Op_r_f = [[Fraction(x) for x in row] for row in true_Op_r]
 
-<<<<<<< HEAD
-        Op_l,Gamma_m, Op_r = gaussian_elimination(matrix)
-=======
         Op_l,Gamma_m, Op_r = gaussian_elimination(matrix_f)
->>>>>>> 1d8b789d
 
         self.assertEqual(Op_l, true_Op_l_f)
         self.assertEqual(Gamma_m, true_gamma_f)
