import unittest

import numpy as np
from scipy.linalg import expm
import pytest

import pytreenet as ptn
<<<<<<< HEAD
from pytreenet.core.node import Node
from pytreenet.ttns.ttns import TreeTensorNetworkState
from pytreenet.operators.tensorproduct import TensorProduct
from pytreenet.time_evolution.time_evolution import TimeEvolution
from pytreenet.time_evolution.time_evolution import EvoDirection, TimeEvoMode, TimeEvoMethod
=======
from pytreenet.time_evolution.time_evolution import EvoDirection, TimeEvoMode
>>>>>>> fcc185c6
from pytreenet.time_evolution.results import Results
from pytreenet.random import crandn
from pytreenet.random.random_matrices import random_hermitian_matrix
from pytreenet.time_evolution.time_evolution import EvoDirection, TimeEvoMode, TimeEvoMethod
from pytreenet.core.node import Node
from pytreenet.ttns.ttns import TreeTensorNetworkState
from pytreenet.operators.tensorproduct import TensorProduct
from pytreenet.time_evolution.time_evolution import TimeEvolution

class TestTimeEvolutionInit(unittest.TestCase):

    def setUp(self):
        # Initialise initial state
        self.initial_state = TreeTensorNetworkState()
        self.initial_state.add_root(Node(identifier="root"), crandn((5,6,2)))
        self.initial_state.add_child_to_parent(Node(identifier="c1"),
            crandn((5,3)), 0, "root", 0)
        self.initial_state.add_child_to_parent(Node(identifier="c2"),
            crandn((6,4)), 0, "root", 1)

        # Operators
        single_site_operator = TensorProduct({"root": crandn((2,2))})
        two_site_operator = TensorProduct({"c1": crandn((3,3)),
                                               "c2": crandn((4,4))})
        three_site_operator = TensorProduct({"c1": crandn((3,3)),
                                                  "c2": crandn((4,4)),
                                                  "root": crandn((2,2))})
        self.operators = [single_site_operator,
                          two_site_operator,
                          three_site_operator]

        # Time Parameters
        self.time_step_size = 0.1
        self.final_time = 1.0

        self.time_evol = TimeEvolution(self.initial_state, self.time_step_size,
            self.final_time, self.operators)

    def test_initial_state_init(self):
        for identifier in ["root", "c1", "c2"]:
            self.assertTrue(identifier in self.time_evol.initial_state.nodes)

    def test_time_init(self):
        self.assertEqual(self.time_step_size, self.time_evol.time_step_size)
        self.assertEqual(self.final_time, self.time_evol.final_time)
        self.assertEqual(10, self.time_evol.num_time_steps)

    def test_compute_num_time_steps(self):
        num_time_steps = self.time_evol._compute_num_time_steps()
        self.assertEqual(10, num_time_steps)

    def test_operator_init(self):
        self.assertEqual(len(self.operators), len(self.time_evol.operators))
        for i, ten_prod in enumerate(self.operators):
            self.assertIn(str(i), self.time_evol.operators)
            self.assertEqual(ten_prod, self.time_evol.operators[str(i)])

    def test_time_step_size_check(self):
        self.assertRaises(ValueError, TimeEvolution, self.initial_state,
            -0.1, self.final_time, self.operators)

    def test_final_time_check(self):
        self.assertRaises(ValueError, TimeEvolution, self.initial_state,
            self.time_step_size, -1, self.operators)

    def test_only_one_operator(self):
        time_evo = TimeEvolution(self.initial_state, self.time_step_size,
            self.final_time, self.operators[0])
        self.assertTrue(isinstance(time_evo.operators, dict))
        self.assertEqual(len(time_evo.operators), 1)
        self.assertEqual(time_evo.operators["0"], self.operators[0])

    def test_results(self):
        '''
        The results are only initialised once a time evolution is run.
        '''
<<<<<<< HEAD
        # Create a Results object and add the metadata attribute to match what close_to expects
        expected_results = Results()
        expected_results.metadata = {}
        self.time_evol.results.metadata = {}
        self.assertTrue(self.time_evol.results.close_to(expected_results))
=======
        self.time_evol.results.close_to(Results())
>>>>>>> fcc185c6

class TestTimeEvolutionMethods(unittest.TestCase):
    def setUp(self):
        # Initialise initial state
        self.initial_state = TreeTensorNetworkState()
        self.initial_state.add_root(Node(identifier="root"), crandn((5,6,2)))
        self.initial_state.add_child_to_parent(Node(identifier="c1"),
            crandn((5,3)), 0, "root", 0)
        self.initial_state.add_child_to_parent(Node(identifier="c2"),
            crandn((6,4)), 0, "root", 1)

        # Operators
        single_site_operator = TensorProduct({"root": crandn((2,2))})
        two_site_operator = TensorProduct({"c1": crandn((3,3)),
                                               "c2": crandn((4,4))})
        three_site_operator = TensorProduct({"c1": crandn((3,3)),
                                                  "c2": crandn((4,4)),
                                                  "root": crandn((2,2))})
        self.operators = [single_site_operator,
                          two_site_operator,
                          three_site_operator]

        # Time Parameters
        self.time_step_size = 0.1
        self.final_time = 1.0

        self.time_evol = TimeEvolution(self.initial_state, self.time_step_size,
            self.final_time, self.operators)

    def test_run_one_time_step(self):
        self.assertRaises(NotImplementedError, self.time_evol.run_one_time_step)

    def test_init_results(self):
        """
        Initialising the results with standard evaluation_time.
        """
        self.time_evol.init_results()
        results = self.time_evol.results
        self.assertTrue(results.is_initialized())
        self.assertEqual(len(self.time_evol.operators) + 1, results.num_results())
        self.assertEqual(self.time_evol.num_time_steps + 1, results.results_length())

    def test_init_results_with_custom_evaluation_time(self):
        """
        Initialising the results with custom evaluation_time.
        """
        evaluation_time = 2
        self.time_evol.init_results(evaluation_time=evaluation_time)
        results = self.time_evol.results
        self.assertTrue(results.is_initialized())
        self.assertEqual(len(self.time_evol.operators) + 1, results.num_results())
        self.assertEqual(self.time_evol.num_time_steps // 2 + 1, results.results_length())

    def test_init_results_with_inf(self):
        """
        Initialising the results with evalutation_time = "inf".
        Thus only the last result is saved.
        """
        evaluation_time = "inf"
        self.time_evol.init_results(evaluation_time=evaluation_time)
        results = self.time_evol.results
        self.assertTrue(results.is_initialized())
        self.assertEqual(len(self.time_evol.operators) + 1, results.num_results())
        self.assertEqual(2, results.results_length())


### Test EvoDirection Enum Class
@pytest.mark.parametrize("test_input,expected", [(True, EvoDirection.FORWARD),
                                                (False, EvoDirection.BACKWARD)])
def test_from_bool(test_input, expected):
    """
    Test the from_bool method of the EvoDirection enum class.
    """
    assert EvoDirection.from_bool(test_input) == expected

@pytest.mark.parametrize("test_input,expected", [(EvoDirection.FORWARD, -1),
                                                (EvoDirection.BACKWARD, 1)])
def test_exp_sign(test_input, expected):
    """
    Test the exp_sign method of the EvoDirection enum class.
    """
    assert EvoDirection.exp_sign(test_input) == expected

@pytest.mark.parametrize("test_input,expected", [(EvoDirection.FORWARD, -1j),
                                                (EvoDirection.BACKWARD, 1j)])
def test_exp_factor(test_input, expected):
    """
    Test the exp_factor method of the EvoDirection enum class.
    """
    assert EvoDirection.exp_factor(test_input) == expected


### Test TimeEvoMethod and TimeEvoMode Classes
def test_fastest_equivalent():
    """
    Test that the 'fastest' mode is equivalent to 'chebyshev'.
    """
    assert TimeEvoMethod.fastest_equivalent() == TimeEvoMethod.CHEBYSHEV

@pytest.mark.parametrize("method,expected", [
    (TimeEvoMethod.EXPM, False),
    (TimeEvoMethod.CHEBYSHEV, False),
    (TimeEvoMethod.SPARSE, False),
    (TimeEvoMethod.RK45, True),
    (TimeEvoMethod.RK23, True),
    (TimeEvoMethod.DOP853, True),
    (TimeEvoMethod.BDF, True),
])
def test_is_scipy(method, expected):
    """
    Test the is_scipy method of the TimeEvoMethod enum class.
    """
    assert method.is_scipy() == expected

@pytest.mark.parametrize("method", [
    TimeEvoMethod.RK45,
    TimeEvoMethod.RK23,
    TimeEvoMethod.DOP853,
    TimeEvoMethod.BDF,
])
def test_timeevo_mode_action_scipy(method):
    """
    Test that TimeEvoMode with scipy methods can use time_evolve_action.
    """
    shape = (2, 3, 4)
    psi_init = crandn(shape)
    dt = 0.1
    exponent_mat = random_hermitian_matrix(np.prod(shape).item())
    exponent_tens = exponent_mat.reshape(2*list(shape))
    def multiply_fn(_, x):
        return np.tensordot(exponent_tens, x, axes=([3,4,5], [0,1,2]))
    
    # Create TimeEvoMode instance
    mode = TimeEvoMode(method, {'atol': 1e-9, 'rtol': 1e-9})
    found = mode.time_evolve_action(psi_init, multiply_fn, dt)
    
    # Reference is the exponentiation of the matrix
    reference = expm(-1j * exponent_mat * dt) @ psi_init.flatten()
    # Check if the results are close
    assert shape == found.shape
    # Use relaxed tolerances for ODE solvers, with extra tolerance for BDF
    if method == TimeEvoMethod.BDF or method == TimeEvoMethod.RK23:
        np.testing.assert_allclose(found.flatten(), reference, rtol=1e-2, atol=1e-3)
    else:
        np.testing.assert_allclose(found.flatten(), reference, rtol=1e-6, atol=1e-5)

@pytest.mark.parametrize("method", [
    TimeEvoMethod.EXPM,
    TimeEvoMethod.CHEBYSHEV,
    TimeEvoMethod.SPARSE,
    TimeEvoMethod.RK45,
    TimeEvoMethod.RK23,
    TimeEvoMethod.DOP853,
    TimeEvoMethod.BDF
])
def test_timeevo_mode_time_evolve(method):
    """
    Test the time_evolve method of the TimeEvoMode class that simply uses
    the full Hamiltonian matrix.
    """
    shape = (2, 3, 4)
    psi_init = crandn(shape)
    dt = 0.1
    exponent_mat = random_hermitian_matrix(np.prod(shape).item())
    
    # Create TimeEvoMode instance with appropriate options
    if method.is_scipy():
        mode = TimeEvoMode(method, {'atol': 1e-9, 'rtol': 1e-9})
    else:
        mode = TimeEvoMode(method)
    
    found = mode.time_evolve(psi_init, exponent_mat, dt)
    
    # Reference is the exponentiation of the matrix
    reference = expm(-1j * exponent_mat * dt) @ psi_init.flatten()
    # Check if the results are close
    assert shape == found.shape
    # Use relaxed tolerances for ODE solvers, with method-specific tolerances
    if method.is_scipy():
        if method == TimeEvoMethod.BDF:
            np.testing.assert_allclose(found.flatten(), reference, rtol=4e-2, atol=2e-3)
        elif method == TimeEvoMethod.RK23:
            np.testing.assert_allclose(found.flatten(), reference, rtol=2e-3, atol=5e-6)
        else:
            np.testing.assert_allclose(found.flatten(), reference, rtol=1e-6, atol=1e-6)
    else:
        np.testing.assert_allclose(found.flatten(), reference)

def test_timeevo_mode_fastest_equivalent():
    """
    Test that TimeEvoMode with FASTEST method works correctly.
    """
    mode_fastest = TimeEvoMode(TimeEvoMethod.FASTEST)
    
    # Test that fastest equivalent returns correct mode
    fastest_equiv = mode_fastest.fastest_equivalent()
    assert fastest_equiv.method == TimeEvoMethod.CHEBYSHEV
    
    # Test is_scipy behavior
    assert mode_fastest.is_scipy() == False
    assert mode_fastest.action_evolvable() == False

def test_timeevo_mode_default_solver_options():
    """
    Test that default solver options are set correctly.
    """
    # Scipy methods should get default atol/rtol
    rk45_mode = TimeEvoMode(TimeEvoMethod.RK45)
    assert 'atol' in rk45_mode.solver_options
    assert 'rtol' in rk45_mode.solver_options
    assert rk45_mode.solver_options['atol'] == 1e-06
    assert rk45_mode.solver_options['rtol'] == 1e-06
    
    # Non-scipy methods should get empty dict
    cheby_mode = TimeEvoMode(TimeEvoMethod.CHEBYSHEV)
    assert cheby_mode.solver_options == {}

def test_timeevo_mode_custom_solver_options():
    """
    Test that custom solver options override defaults.
    """
    custom_options = {'atol': 1e-10, 'rtol': 1e-10, 'max_step': 0.01}
    mode = TimeEvoMode(TimeEvoMethod.RK45, custom_options)
    assert mode.solver_options == custom_options

def test_timeevo_mode_class_methods():
    """
    Test the class method constructors.
    """
    # Test a few class method constructors
    mode_fastest = TimeEvoMode.create_fastest()
    assert mode_fastest.method == TimeEvoMethod.FASTEST
    
    mode_rk45 = TimeEvoMode.create_rk45()
    assert mode_rk45.method == TimeEvoMethod.RK45
    assert 'atol' in mode_rk45.solver_options
    
    mode_rk45_custom = TimeEvoMode.create_rk45(atol=1e-10, rtol=1e-10)
    assert mode_rk45_custom.solver_options['atol'] == 1e-10

if __name__ == "__main__":
    unittest.main()<|MERGE_RESOLUTION|>--- conflicted
+++ resolved
@@ -5,15 +5,7 @@
 import pytest
 
 import pytreenet as ptn
-<<<<<<< HEAD
-from pytreenet.core.node import Node
-from pytreenet.ttns.ttns import TreeTensorNetworkState
-from pytreenet.operators.tensorproduct import TensorProduct
-from pytreenet.time_evolution.time_evolution import TimeEvolution
-from pytreenet.time_evolution.time_evolution import EvoDirection, TimeEvoMode, TimeEvoMethod
-=======
 from pytreenet.time_evolution.time_evolution import EvoDirection, TimeEvoMode
->>>>>>> fcc185c6
 from pytreenet.time_evolution.results import Results
 from pytreenet.random import crandn
 from pytreenet.random.random_matrices import random_hermitian_matrix
@@ -90,15 +82,7 @@
         '''
         The results are only initialised once a time evolution is run.
         '''
-<<<<<<< HEAD
-        # Create a Results object and add the metadata attribute to match what close_to expects
-        expected_results = Results()
-        expected_results.metadata = {}
-        self.time_evol.results.metadata = {}
-        self.assertTrue(self.time_evol.results.close_to(expected_results))
-=======
         self.time_evol.results.close_to(Results())
->>>>>>> fcc185c6
 
 class TestTimeEvolutionMethods(unittest.TestCase):
     def setUp(self):
