from __future__ import annotations
from typing import Dict
from enum import Enum
import numpy as np

<<<<<<< HEAD
from ..ttn import TreeTensorNetwork
from ..tensor_util import tensor_qr_decomposition, tensor_svd, truncated_tensor_svd
from ..node import Node
from .state_diagram import StateDiagram, method
=======
from ..core.ttn import TreeTensorNetwork
from ..util.tensor_splitting import (tensor_qr_decomposition,
                                     tensor_svd,
                                     truncated_tensor_svd)
from ..core.node import Node
from .state_diagram import StateDiagram
>>>>>>> 0a3f6c92

class Decomposition(Enum):
    SVD = "SVD"
    QR = "QR"
    tSVD = "tSVD"

class TTNO(TreeTensorNetwork):
    """
    Represents a tree tensor network operator, that is
    an operator in tensor network form with an
    underlying tree structure. Every node in this
    TTN has zero or two open legs of equal dimension.

    Attributes
    ----------
    hamiltonian : Hamiltonian
        The Hamiltonian which is to be brought into TTNO form. Should contain
        a conversion dictionary to allow for better compression.
    reference_tree : TreeTensorNetwork
        A TTN which has the same underlying tree topology as the TTNO is
        supposed to have.

    """

    def __init__(self):
        super().__init__()

    @classmethod
    def from_hamiltonian(cls, hamiltonian: Hamiltonian,
                            reference_tree: TreeStructure, method: method.TREE ) -> TTNO:
        """
        Generates a TTNO from a Hamiltonian.

        Args:
            hamiltonian (Hamiltonian): The Hamiltonian, to which the TTNO
             should be equivalent.
            reference_tree (TreeStructure): The tree structure which the TTNO
             should respect.

        Returns:
            TTNO: The resulting TTNO.
        """
        state_diagram = StateDiagram.from_hamiltonian(hamiltonian,
                                                      reference_tree, method)
        ttno = TTNO()
        root_id = reference_tree.root_id
        root_shape = state_diagram.obtain_tensor_shape(root_id,
                                                       hamiltonian.conversion_dictionary)
        root_tensor = np.zeros(root_shape, dtype=complex)
        root_node = Node(identifier=root_id)
        ttno.add_root(root_node, root_tensor)
        for child_id in reference_tree.nodes[root_id].children:
            ttno._rec_zero_ttno(child_id, state_diagram,
                                hamiltonian.conversion_dictionary)
        # Now we have a TTNO filled with zero tensors of the correct shape.
        state_diagram.set_all_vertex_indices() # Fixing index_values
        for he in state_diagram.get_all_hyperedges():
            position = he.find_tensor_position(reference_tree)
            operator = hamiltonian.conversion_dictionary[he.label]
            ttno.tensors[he.corr_node_id][position] += operator
        return ttno

    def _rec_zero_ttno(self, node_id: str, state_diagram: StateDiagram,
                       conversion_dict: Dict[str, np.ndarray]):
        """
        Recursively creates an empty TTNO, i.e., one with all zeros as entries.

        Args:
            root_id (str): The identifier of the current_node.
            state_diagram (StateDiagram): A state diagram used to determine the
             dimensions and the tree topology.
            conversion_dict (Dict[str, np.ndarray]): A conversion dictionary to
             determine the physical dimensions required.
        """
        tensor_shape = state_diagram.obtain_tensor_shape(node_id,
                                                         conversion_dict)
        node_tensor = np.zeros(tensor_shape, dtype=complex)
        node = Node(identifier=node_id)
        parent_id = state_diagram.reference_tree.nodes[node_id].parent
        parent_leg = self.nodes[parent_id].nneighbours()
        self.add_child_to_parent(node, node_tensor, 0, parent_id, parent_leg)
        for child_id in state_diagram.reference_tree.nodes[node_id].children:
            self._rec_zero_ttno(child_id, state_diagram, conversion_dict)

    @classmethod
    def from_tensor(
            cls, reference_tree: TreeStructure, tensor: np.nadarray, leg_dict: dict[str, int],
            mode: Decomposition = Decomposition.QR):
        """
        Parameters
        ----------
        reference_tree : TreeStructure
            A tree used as a reference. The TTNO will have the same underlying
            tree structure and the same node_ids.
        tensor : ndarray
            A big numpy array that represents an operator on a lattice of
            quantum systems. Therefore it has to have an even number of legs.
            Assumed to be a reshape of operator, such that input and output dimensions
            are clustered as [out_1, out_2, ..., out_n, in_1, in_2, ..., in_n] and
            out_i == in_i for all dimensions.
        leg_dict : dict
            A dictionary containing node_identifiers (str) as keys and leg indices (int)
            as values. It is used to match the legs of tensor to the different
            nodes. Only the lower (smaller) half of the legs is to be put in this dict,
            the others are inferred by ordering.
        mode: str
            Can be either 'QR' or 'SVD'. Determines the decomposition to use.
            'SVD' allows for truncation of trivial singular values, while 'QR'
            is faster.

        Returns
        -------
        new_TTNO: TTNO

        """
        # Ensure that legs are even
        assert tensor.ndim % 2 == 0
        half_dim = int(tensor.ndim / 2)
        # Ensure that operator matches number of lattice sites in TTN
        assert half_dim == len(reference_tree.nodes)
        # Ensure that tensor input and output dimensions are the same
        # assert tensor.shape[:half_dim] == tensor.shape[half_dim:]

        root_id = reference_tree.root_id
        new_leg_dict = {node_id: [leg_dict[node_id], half_dim + leg_dict[node_id]]
                        for node_id in leg_dict}

        tensor_shape = cls._get_qr_decomposition_shape(reference_tree, new_leg_dict, [], root_id)

        tensor = np.transpose(tensor, axes=tensor_shape)

        root_node = Node(tensor, identifier=root_id)

        new_TTNO = TTNO()
        new_TTNO.add_root(root_node, tensor)

        new_TTNO._from_tensor_rec(
            reference_tree, root_node, mode=mode)
        return new_TTNO

    @classmethod
    def _get_qr_decomposition_shape(
            cls, reference_tree: TreeStructure, leg_dict: dict[str, list[int]],
            shape_tensor: list[int],
            current_id: str) -> list[int]:

        if reference_tree.nodes[current_id].is_leaf():
            shape_tensor = leg_dict[current_id] + shape_tensor
            # shape_tensor.extend(leg_dict[current_id])
            return shape_tensor

        for children_id in reference_tree.nodes[current_id].children:
            shape_tensor = cls._get_qr_decomposition_shape(reference_tree, leg_dict, shape_tensor, children_id)

        # shape_tensor.extend(leg_dict[current_id])
        shape_tensor = leg_dict[current_id] + shape_tensor

        return shape_tensor

    def _from_tensor_rec(
            self, reference_tree: TreeStructure, current_node: str,
            mode: Decomposition = Decomposition.QR):
        """
        Recursive part to obtain a TTNO from a tensor. For each child of the
        current node a new node is defined via a Matrix-decomposition and the
        current_node and the leg_dict are modified.

        Parameters
        ----------
        reference_tree : TreeStructure
            A tree used as a reference. The TTNO will have the same underlying
            tree structure and the same node_ids.
        current_node : Node
            The current node which we want to split via a QR-decomposition.
        leg_dict : dict
            A dictionary it contains node_identifiers as keys and leg indices
            as values. It is used to match the legs of tensor in the current
            node to the different nodes it will be split into.
        mode: str
            Can be either 'QR' or 'SVD', 'tSVD'. Determines the decomposition to use.
            'SVD' & 'tSVD' allows for truncation of trivial singular values, while 'QR'
            is faster.

        Returns
        -------
        None.

        """
        # At a leaf, we can immediately stop
        current_node_id = current_node.identifier
        if reference_tree.nodes[current_node_id].is_leaf():
            return

        current_children = reference_tree.nodes[current_node_id].children
        current_node = self.nodes[current_node.identifier]
        current_tensor = self.tensors[current_node_id]

        for child_id in current_children:
            n_recursive_children = 2*reference_tree.find_subtree_size_of_node(child_id)
            q_legs = list(range(current_tensor.ndim-n_recursive_children))
            r_legs = list(range(current_tensor.ndim-n_recursive_children, current_tensor.ndim))
            if mode == Decomposition.QR:
                Q, R = tensor_qr_decomposition(current_tensor, q_legs, r_legs)
            elif mode == Decomposition.SVD:
                Q, S, Vh = tensor_svd(current_tensor, q_legs, r_legs)
                R = np.tensordot(np.diag(S), Vh, axes=(1, 0))
            elif mode == Decomposition.tSVD:
                Q, S, Vh = truncated_tensor_svd(current_tensor, q_legs, r_legs)
                R = np.tensordot(np.diag(S), Vh, axes=(1, 0))
            else:
                raise ValueError(f"{mode} is not a valid keyword for mode.")

            # Replace current_node with q_node in the TTNO
            self.nodes[current_node_id].link_tensor(Q)
            self.tensors[current_node_id] = Q

            r_node = Node(R, identifier=child_id)

            # We have to add this node as an additional child to the current node
            self.add_child_to_parent(
                r_node, R, 0, current_node.identifier, Q.ndim - 1)

            self._from_tensor_rec(reference_tree, r_node, mode=mode)

            # Prepare to repeat for next child, this transposes the tensor to the correct shape
            current_tensor = self.tensors[current_node_id]

        return

    @staticmethod
    def _prepare_legs_for_QR(reference_tree, current_node, child_id, leg_dict):
        """
        Prepares the lists of legs to be used in the QR-decomposition and
        splits the leg_dict. One of the new dictionary contains the legs
        belonging to the Q-tensor and the other contains the legs belonging to
        the R-tensor. The legs belonging to the child node are stored in the 
        R-tensor. The remaining legs are grouped into the Q-tensor.

        Parameters
        ----------
        reference_tree : TreeTensorNetwork
            A tree used as a reference. The TTNO will have the same underlying
            tree structure and the same node_ids.
        current_node : TensorNode
            The current node which we want to split via a QR-decomposition.
        child_id : string
            Identifier of the child, which we want to obtain for the TTNO by#
            splitting it of the current_node via a QR-decomposition.
        leg_dict : dict
            A dictionary it contains node_identifiers as keys and leg indices
            as values. It is used to match the legs of tensor in the current
            node to the different nodes it will be split into.

        Returns
        -------
        q_legs: list of int
            The legs of the current_tensor which are to be associated to the
            Q-tensor. (The ones that remain with the current_node)
        r_legs: list of int
            The legs of the current_tensor which are to be associated to the
            R-tensor. (The legs of the to-be created child)
        q_leg_dict, r_leg_dict: dict
            Dictionary describing to which node the open legs of the tensor in
            the Q(R)-node will belong to.
        """

        subtree_list_child = reference_tree.find_subtree_of_node(child_id)

        q_legs = []
        r_legs = []
        # Required to keep the leg ordering later as open_legs_in, open_legs_out
        q_legs_sec = []
        r_legs_sec = []

        r_leg_dict = {}
        q_leg_dict = {}

        for node_id_temp in leg_dict:
            if node_id_temp in subtree_list_child:
                r_legs.append(leg_dict[node_id_temp][0])
                r_legs_sec.append(leg_dict[node_id_temp][1])
                r_leg_dict[node_id_temp] = leg_dict[node_id_temp]
            else:
                q_legs.append(leg_dict[node_id_temp][0])
                q_legs_sec.append(leg_dict[node_id_temp][1])
                q_leg_dict[node_id_temp] = leg_dict[node_id_temp]

        q_legs.extend(q_legs_sec)
        r_legs.extend(r_legs_sec)

        if not current_node.is_root():
            q_legs.append(current_node.parent_leg[1])
        q_legs.extend(list(current_node.children_legs.values()))

        return q_legs, r_legs, q_leg_dict, r_leg_dict

    @staticmethod
    def _create_q_node(tensor, current_node, q_leg_dict):
        """
        Prepares the new TensorNode which will consist of the Q of the
        QR-decomposition and be in the place of the current_node.

        Parameters
        ----------
        tensor : ndarray
            Tensor associated to the new node.
        current_node : TensorNode
            The node that is currently in the process of being split into two.
        q_leg_dict : dict
            Dictionary describing to which node the open legs of the tensor in
            the new node will belong to.

        Returns
        -------
        q_node : TensorNode
            The new tensor node that will replace the current_node.

        """

        q_node = TensorNode(tensor, identifier=current_node.identifier)
        q_half_leg = len(q_leg_dict)
        if not current_node.is_root():
            q_node.open_leg_to_parent(2*q_half_leg, current_node.parent_leg[0])
            c = 1
        else:
            c = 0

        q_node.open_legs_to_children(list(range(2*q_half_leg+c, 2*q_half_leg+c + len(current_node.children_legs))),
                                     list(current_node.children_legs.keys()))

        return q_node

    @staticmethod
    def _find_new_leg_dict(leg_dict, c=0):
        """
        Used to find the Dictionary corresponding to the new tensor created
        in the R-part of the QR-decomposition

        Parameters
        ----------
        leg_dict : dict
            Subdictionary of leg_dict. Keys are node_ids and the values are
            leg indices of open legs of the tensor in the current node, before
            QR-decomposition
        c : int
            Shift when finding leg dict for non-root node. Set `c` to 1 to avoid adding
            leg connected to parent node to updated leg dict.

        Returns
        -------
        new_leg_dict: dict
            Keys are node_ids and the values are leg indices of open legs in
            the newly obtained tensor node.

        """

        half_leg = len(leg_dict)
        new_leg_dict = {}

        count = 0
        while len(leg_dict) > 0:
            key_w_min_index = ""
            min_index = float("inf")

            for node_id in leg_dict:
                if leg_dict[node_id][0] < min_index:
                    key_w_min_index = node_id
                    min_index = leg_dict[node_id][0]

            # Every node will have two open legs belonging to the
            # same other node are exactly half_leg apart.
            new_leg_dict[key_w_min_index] = [c + count, c + count + half_leg]

            count += 1

            del leg_dict[key_w_min_index]

        return new_leg_dict<|MERGE_RESOLUTION|>--- conflicted
+++ resolved
@@ -3,19 +3,12 @@
 from enum import Enum
 import numpy as np
 
-<<<<<<< HEAD
-from ..ttn import TreeTensorNetwork
-from ..tensor_util import tensor_qr_decomposition, tensor_svd, truncated_tensor_svd
-from ..node import Node
-from .state_diagram import StateDiagram, method
-=======
 from ..core.ttn import TreeTensorNetwork
 from ..util.tensor_splitting import (tensor_qr_decomposition,
                                      tensor_svd,
                                      truncated_tensor_svd)
 from ..core.node import Node
 from .state_diagram import StateDiagram
->>>>>>> 0a3f6c92
 
 class Decomposition(Enum):
     SVD = "SVD"
