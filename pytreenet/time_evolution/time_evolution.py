"""
This module provides the abstract TimeEvolution class
"""
from __future__ import annotations
from typing import List, Union, Any, Dict, Iterable, Callable, Literal
from enum import Enum
from copy import deepcopy
from math import modf
from warnings import warn
from dataclasses import dataclass

from dataclasses import dataclass, field
import numpy as np
from scipy.integrate import solve_ivp
from tqdm import tqdm
from numpy.typing import DTypeLike

from ..util.ttn_exceptions import positivity_check, non_negativity_check
from ..util import fast_exp_action
from .results import Results

@dataclass
class TimeEvoConfig:
    """
    Abstract configuration for time evolution algorithms.
    
    This is to ensure that all time evolution algorithms can be configured.
    """
    time_dep: bool = False

class TimeEvolution:
    """
    An abstract class that can be used for various time-evolution algorithms.

    Contains all methods required to cover common discrete time evolutions and
    avoid code duplication. The algorithms runs a number of time steps of given
    size until a specified final time is reached.

    While results can be called directly as a big martix using the `results`
    attribute, there are convenience functions to easily extract the desired
    results.

    Attributes:
        initial_state (Any): The initial state of the system to be time evolved.
        time_step_size (float): The size of each discreet time step.
        final_time (float): The time at which to conclude the time-evolution.
        operators (List[Any]): A list of operators to be evaluated.
    """
    config_class = TimeEvoConfig

    def __init__(self,
                 initial_state: Any,
                 time_step_size: float,
                 final_time: float,
                 operators: Union[List[Any], Dict[str, Any], Any],
<<<<<<< HEAD
=======
                 solver_options: Union[Dict[str, Any], None] = None,
>>>>>>> fcc185c6
                 config: Union[TimeEvoConfig, None] = None):
        """
        Initialises a TimeEvolution object.

        Args:
            initial_state (Any): The initial state.
            time_step_size (float): The size of one time step.
            final_time (float): The final time.
            operators (Union[List[Any], Dict[str, Any], Any]): The operators
                for which to compute the expectation values. Can be a single
                operator or a list of operators. If a dictionary is given, the
                results can be called by using the keys of the dictionary.
<<<<<<< HEAD

=======
            solver_options (Union[Dict[str, Any], None], optional): Most time
                evolutions algorithms use some kind of solver to resolve a
                partial differential equation. This dictionary can be used to
                pass additional options to the solver. Refer to the
                documentation of `ptn.time_evolution.TimeEvoMode` for further
                information. Defaults to None.
>>>>>>> fcc185c6
            config (Union[TimeEvoConfig, None], optional): The configuration
                for the time evolution algorithm. If None, a default
                configuration is used.
        """
        self._initial_state = initial_state
        self.state = deepcopy(initial_state)
        positivity_check(time_step_size, "size of one time step")
        self._time_step_size = time_step_size
        positivity_check(final_time, "final time")
        self._final_time = final_time
        self._num_time_steps = self._compute_num_time_steps()
        self.operators = self.init_operators(operators)
        if config is None:
            self.config = self.config_class()
<<<<<<< HEAD
=======
        else:
            self.config = config
        if solver_options is None:
            self.solver_options = {}
>>>>>>> fcc185c6
        else:
            self.config = config
        self.results = Results()

    def _compute_num_time_steps(self) -> int:
        """
        Compute the number of time steps from attributes.

        If the decimal part of the time steps is close to 0, the calculated
        number of time steps is directly returned. Otherwise, it is assumed
        to be better to run one more time step.
        """
        decimal, integer = modf(self._final_time / self._time_step_size)
        threshold = 0.1
        if decimal < threshold:
            return int(integer)
        return int(integer + 1)

    def init_operators(self,
                       operators: Union[List[Any], Dict[str, Any], Any]
                       ) -> Dict[str, Any]:
        """
        Initialises the operators for which to compute the expectation values.

        Args:
            operators (Union[List[Any], Dict[str, Any], Any]): The operators
                for which to compute the expectation values. Can be a single
                operator or a list of operators. If a dictionary is given, the
                results can be called by using the keys of the dictionary
                otherwise the keys are the indices of the operators in the list.

        Returns:
            Dict[str, Any]: A dictionary mapping the operator names to the
                operators. If a list of operators is given, the keys are the
        """
        if isinstance(operators, List):
            return {str(i): op for i, op in enumerate(operators)}
        if isinstance(operators, Dict):
            return operators
        return {"0": operators}

    @property
    def initial_state(self) -> Any:
        """
        Returns the initial state.
        """
        return self._initial_state

    @property
    def time_step_size(self) -> float:
        """
        Returns the size of one time step.
        """
        return self._time_step_size

    @property
    def final_time(self) -> float:
        """
        Returns the final time.
        """
        return self._final_time

    @property
    def num_time_steps(self) -> int:
        """
        Returns the current number of time steps.
        """
        return self._num_time_steps

    def set_num_time_steps(self, num_time_steps: int):
        """
        Set the number of time steps to be run.
        
        Sometimes it is more convenient to define the size of the time steps
        and the number of steps to be run, rather than using a final time.
        This method modifies the internal attributes accordingly.
        """
        non_negativity_check(num_time_steps, "number of time steps")
        self._num_time_steps = num_time_steps
        self._final_time = num_time_steps * self._time_step_size

    def set_num_time_steps_constant_final_time(self, num_time_steps: int):
        """
        Sets the number of time-steps and keeps the final time constant.
        
        The internal attributes are modified accordingly.
        """
        non_negativity_check(num_time_steps, "number of time steps")
        self._num_time_steps = num_time_steps
        self._time_step_size = self._final_time / num_time_steps

    def run_one_time_step(self, **kwargs):
        """
        Abstract method to run one time step.
        """
        raise NotImplementedError()

    def evaluate_operator(self, operator: Any) -> complex:
        """
        Abstract method to evaluate the expectation value of a single operator.

        Args:
            operator (Any): The operator for which to compute the expectation
                value.

        Returns:
            complex: The expectation value of the operator.
        """
        raise NotImplementedError()
    
    def update_hamiltonian(self):
        """
        Abstract method to update the Hamiltonian for the next time step.
        
        This is only required for time-dependent Hamiltonians.
        """
        raise NotImplementedError("This method should be implemented in a subclass!")

    def evaluate_operators(self, index: int):
        """
        Evaluate the expectation value for all operators for the current state.

        Args:
            index (int): The index at which to save the results.
        """
        for key, operator in self.operators.items():
            exp_val = self.evaluate_operator(operator)
            self.results.set_element(key, index, exp_val)

    def result_init_dictionary(self) -> Dict[str, DTypeLike]:
        """
        Returns a dictionary with the initialisation of the results.

        The keys are the operator names and the values are the data types
        of the results.
        
        Returns:
            Dict[str, DTypeLike]: The initialisation dictionary for the results.
        """
        return {key: complex for key in self.operators.keys()}

    def init_results(self, evaluation_time: Union[int,Literal["inf"]] = 1):
        """
        Initialises an appropriately sized zero valued numpy array for storage.

        Each row contains the results obtained for one operator, while the
        last row contains the times. Note, the the entry with index zero
        corresponds to time 0.

        Args:
            evaluation_time (int, optional): The difference in time steps after which
                to evaluate the operator expectation values, e.g. for a value of 10
                the operators are evaluated at time steps 0,10,20,... If it is set to
                "inf", the operators are only evaluated at the end of the time.
                Defaults to 1.
        """
        if evaluation_time == "inf":
            num_results = 1
        else:
            num_results = self.num_time_steps // evaluation_time
        res_dtypes = self.result_init_dictionary()
        self.results.initialize(res_dtypes, num_results)

    def save_time(self, time_step: int, index: int):
        """
        Saves the current time at a given index.

        Args:
            time_step (int): The current time step.
            index (int): The index at which to save the time.

        """
        self.results.set_time(index, time_step*self.time_step_size)

    def result_index(self,
                     evalutation_time: Union[int,Literal["inf"]],
                     time_step: int) -> int:
        """
        Returns the time index at which to save the results.

        Args:
            evalutation_time (Union[int,"inf"]): The difference in time steps
                after which to evaluate the operator expectation values.
            time_step (int): The current time step.
        
        Returns:
            int: The index at which to save the results.

        """
        if evalutation_time == "inf":
            return 0
        return time_step // evalutation_time

    def should_evaluate(self,
                        evaluation_time: Union[int,Literal["inf"]],
                        time_step: int
                        ) -> bool:
        """
        Returns if the operators should be evaluated at the current time step.

        Args:
            evaluation_time (Union[int,"inf"]): The difference in time steps after which
                to evaluate the operator expectation values.
            time_step (int): The current time step.
        
        Returns:
            bool: If the operators should be evaluated at the current time step.
        
        """
        some_time_step = evaluation_time != "inf" and time_step % evaluation_time == 0
        end_time = evaluation_time == "inf" and time_step == self.num_time_steps
        return some_time_step or end_time

    def evaluate_and_save_results(self,
                                  evaluation_time: Union[int,Literal["inf"]],
                                  time_step: int):
        """
        Evaluates and saves the operator results at a given time step.

        Args:
            evaluation_time (Union[int,"inf"]): The difference in time steps after which
                to evaluate the operator expectation values, e.g. for a value of 10
                the operators are evaluated at time steps 0,10,20,... If it is set to
                "inf", the operators are only evaluated at the end of the time.
            time_step (int): The current time step.

        """
        if self.should_evaluate(evaluation_time, time_step):
            index = self.result_index(evaluation_time, time_step)
            self.evaluate_operators(index)
            self.save_time(time_step, index)

    def create_run_tqdm(self, pgbar: bool = True) -> Iterable:
        """
        Creates the decorated iterator for the progress bar.

        Args:
            pgbar (bool, optional): If True, a progress bar is shown. 
                Defaults to True.
        
        Returns:
            Iterable: The decorated iterator.

        """
        return tqdm(range(self.num_time_steps + 1), disable=not pgbar)

    def run(self,
            evaluation_time: Union[int,Literal["inf"]] = 1,
            pgbar: bool = True):
        """
        Runs this time evolution algorithm for the given parameters.

        The desired operator expectation values are evaluated and saved.

        Args:
            evaluation_time (int, optional): The difference in time steps after which
                to evaluate the operator expectation values, e.g. for a value of 10
                the operators are evaluated at time steps 0,10,20,... If it is set to
                "inf", the operators are only evaluated at the end of the time.
                Defaults to 1.
            pgbar (bool, optional): Toggles the progress bar. Defaults to True.
        """
        self.init_results(evaluation_time)
        for i in self.create_run_tqdm(pgbar):
            if i != 0:  # We also measure the initial expectation_values
                self.run_one_time_step()
            self.evaluate_and_save_results(evaluation_time, i)
            if self.config_class.time_dep:
                self.update_hamiltonian()

    def reset_hamiltonian(self):
        """
        Resets the Hamiltonian to its initial state.

        This is only required for time-dependent Hamiltonians.
        """
        raise NotImplementedError("This method should be implemented in a subclass!")

    def reset_to_initial_state(self):
        """
        Resets the current state to the intial state
        """
        self.state = deepcopy(self._initial_state)
        self.results = Results()
        if self.config_class.time_dep:
            self.reset_hamiltonian()

class EvoDirection(Enum):
    """
    Enum for the direction of time evolution.
    """
    FORWARD = -1
    BACKWARD = 1

    def __str__(self) -> str:
        return self.name.lower()

    @staticmethod
    def from_bool(forward: bool) -> EvoDirection:
        """
        Converts a boolean to a EvoDirection enum.

        Args:
            forward (bool): If True, FORWARD is returned. Otherwise BACKWARD.

        Returns:
            EvoDirection: The corresponding EvoDirection enum.
        """
        return EvoDirection.FORWARD if forward else EvoDirection.BACKWARD

    def exp_sign(self) -> int:
        """
        Returns the sign of the exponent for the time evolution.

        Returns:
            int: The sign of the exponent.
        """
        return self.value

    def exp_factor(self) -> complex:
        """
        Returns the factor for the exponent in the time evolution.

        Returns:
            complex: The factor for the exponent.
        """
        return 1.0j * self.exp_sign()

class TimeEvoMethod(Enum):
    """
    Mode for the time evolution of a matrix.
    """
    FASTEST = "fastest"
    EXPM = "expm"
    CHEBYSHEV = "chebyshev"
    SPARSE = "sparse"
    RK45 = "RK45"
    RK23 = "RK23"
    DOP853 = "DOP853"
    BDF = "BDF"

    def __str__(self) -> str:
        return self.value

    @staticmethod
    def fastest_equivalent() -> 'TimeEvoMethod':
        """Selects the mode that is equivalent to the fastest."""
        return TimeEvoMethod.CHEBYSHEV

    @staticmethod
    def scipy_modes() -> List['TimeEvoMethod']:
        """Returns a list of all modes that are scipy ODE solvers."""
        return [TimeEvoMethod.RK45, TimeEvoMethod.RK23, TimeEvoMethod.DOP853, TimeEvoMethod.BDF]

    def is_scipy(self) -> bool:
        """Determines if this mode is a scipy ODE solver."""
        if self == TimeEvoMethod.FASTEST:
            return self.fastest_equivalent().is_scipy()
        return self in self.scipy_modes()

    def action_evolvable(self) -> bool:
        """Determines if this mode can be used for time evolution via an action."""
        return self.is_scipy()

@dataclass
class TimeEvoMode:
    """
    Configuration used by local time evolution functions.

    Attributes:
        method (TimeEvoMethod(Enum)): Specifying the numerical algorithm used 
            for time evolution. Valid options include:
            - Matrix exponential methods: EXPM, CHEBYSHEV, SPARSE
            - SciPy ODE solvers: RK45, RK23, DOP853, BDF  
            - FASTEST: Alias for CHEBYSHEV.

        solver_options (Dict[str, Any]): Optional configuration parameters for 
            the underlying solver. Defaults are set automatically based on method:
            - For matrix exponential methods (EXPM, CHEBYSHEV, SPARSE, FASTEST): 
              Empty dictionary (no additional options)
            - For SciPy ODE solvers (RK45, RK23, DOP853, BDF): 
              {'atol': 1e-06, 'rtol': 1e-06}
              - SciPy-based methods support evolution via action operators through the
              `time_evolve_action` method.
               - See SciPy's `solve_ivp` documentation for additional valid parameters
               when using scipy methods.

    Examples:
        >>> mode = TimeEvoMode(TimeEvoMethod.FASTEST)  # Uses default settings
        >>> mode = TimeEvoMode(TimeEvoMethod.RK45, {'atol': 1e-8})  # Custom tolerance
    """
    method: TimeEvoMethod
    solver_options: Dict[str, Any] = field(default_factory=dict)

    def __post_init__(self):
        """Set default solver options based on method type."""
        if not self.solver_options:
            if self.method in TimeEvoMethod.scipy_modes():
                self.solver_options = {'atol': 1e-06, 'rtol': 1e-06}
            else:
                self.solver_options = {}

    def __str__(self) -> str:
        return str(self.method)

    def fastest_equivalent(self) -> 'TimeEvoMode':
        """Returns the mode equivalent to fastest."""
        if self.method == TimeEvoMethod.FASTEST:
            return TimeEvoMode(TimeEvoMethod.CHEBYSHEV)
        return self

    def is_scipy(self) -> bool:
        """Determines if this mode is a scipy ODE solver."""
        if self.method == TimeEvoMethod.FASTEST:
            return self.fastest_equivalent().is_scipy()
        return self.method.is_scipy()

    def action_evolvable(self) -> bool:
        """Determines if this mode can be used for time evolution via an action."""
        return self.is_scipy()

    @classmethod
    def create_fastest(cls) -> 'TimeEvoMode':
        return cls(TimeEvoMethod.FASTEST)

    @classmethod
    def create_expm(cls) -> 'TimeEvoMode':
        return cls(TimeEvoMethod.EXPM)

    @classmethod
    def create_chebyshev(cls) -> 'TimeEvoMode':
        return cls(TimeEvoMethod.CHEBYSHEV)

    @classmethod
    def create_sparse(cls) -> 'TimeEvoMode':
        return cls(TimeEvoMethod.SPARSE)

    @classmethod
    def create_rk45(cls, **solver_options) -> 'TimeEvoMode':
        return cls(TimeEvoMethod.RK45, solver_options or {'atol': 1e-06, 'rtol': 1e-06})

    @classmethod
    def create_rk23(cls, **solver_options) -> 'TimeEvoMode':
        return cls(TimeEvoMethod.RK23, solver_options or {'atol': 1e-06, 'rtol': 1e-06})

    @classmethod
    def create_dop853(cls, **solver_options) -> 'TimeEvoMode':
        return cls(TimeEvoMethod.DOP853, solver_options or {'atol': 1e-06, 'rtol': 1e-06})

    @classmethod
    def create_bdf(cls, **solver_options) -> 'TimeEvoMode':
        return cls(TimeEvoMethod.BDF, solver_options or {'atol': 1e-06, 'rtol': 1e-06})

    def time_evolve_action(self,
                           psi: np.ndarray,
                           time_evo_action: Callable,
                           time_difference: float,
                           forward: EvoDirection| bool = EvoDirection.FORWARD,
                           **options
                           ) -> np.ndarray:
        """
        Performs the time evolution of a tensor from an action.

        Args:
            psi (np.ndarray): The initial state as an arbitrary tensor.
            time_evo_action (Callable): The action to be performed on the
                right hand side of the effective Schrödinger equation. Takes
                the time and the state as arguments.
            time_difference (float): The duration of the time-evolution.
            forward (EvoDirection|bool, optional): The direction of the time evolution.
            **options: Additional options for the solver
                underlying the time evolution. See the scipy documentation for
                the available options of the specific solver.

        Returns:
            np.ndarray: The time-evolved state.
        """
        if self.is_scipy():
            if isinstance(forward, bool):
                forward = EvoDirection.from_bool(forward)
            exp_factor = forward.exp_factor()
            orig_shape = psi.shape
            if not np.issubdtype(psi.dtype, np.complexfloating):
                psi = psi.astype(np.complex64)
                warnstr ="You supplied a real dtyped tensor, but the time"
                warnstr += " evolution is complex. The tensor will be cast to "
                warnstr += "complex64. This might impede performance!"
                warn(warnstr, UserWarning)
            def ode_rhs(t, y_vec):
                orig_array = y_vec.reshape(orig_shape)
                action_result = time_evo_action(t, orig_array).flatten()
                return exp_factor * action_result
            t_span = (0, time_difference)
            res = solve_ivp(ode_rhs, t_span, psi.flatten(),
                            method=self.method.value,
                            t_eval=[time_difference],
                            **options)
            return res.y[:, 0].reshape(orig_shape)
        raise NotImplementedError(
            "The time evolution via action is not implemented for this mode: "
            + str(self.method.value)
        )

    def time_evolve(self,
                    psi: np.ndarray,
                    hamiltonian: np.ndarray,
                    time_difference: float,
                    forward: EvoDirection| bool = EvoDirection.FORWARD,
                    **options: dict[str, Any]) -> np.ndarray:
        """
        Time evolves a state psi via a Hamiltonian matrix.

        Args:
            psi (np.ndarray): The initial state as a vector.
            hamiltonian (np.ndarray): The Hamiltonian determining the dynamics as
                a matrix.
            time_difference (float): The duration of the time-evolution
            forward (EvoDirection|bool, optional): The direction of the time evolution.
                    Defaults to EvoDirection.FORWARD.
            **options (dict[str, Any]): Additional options for the solver
                underlying the time evolution. See the scipy documentation for
                the available options of the specific solver.
        
        Returns:
            np.ndarray: The time evolved state
        """
        if isinstance(forward, bool):
            forward = EvoDirection.from_bool(forward)
        if self.is_scipy():
            return self.time_evolve_action(psi,
                                           lambda t, y: hamiltonian @ y.flatten(),
                                           time_difference,
                                           forward=forward,
                                           **options)
        exponent = forward.exp_sign() * 1.0j * hamiltonian * time_difference
        return fast_exp_action(exponent, psi.flatten(),
                               mode=self.method.value).reshape(psi.shape)

def time_evolve(psi: np.ndarray, hamiltonian: np.ndarray,
                time_difference: float,
                forward: EvoDirection| bool = EvoDirection.FORWARD,
                mode: TimeEvoMode =  TimeEvoMode(TimeEvoMethod.FASTEST)) -> np.ndarray:
    """
    Time evolves a state psi via a Hamiltonian.
     
    The evolution can be either forward or backward in time:
        psi(t +/- dt) = exp(-/+ i*h*dt) @ psi(t)
        -iHdt: forward = True
        +iHdt: forward = False

    Args:
        psi (np.ndarray): The initial state as a vector.
        hamiltonian (np.ndarray): The Hamiltonian determining the dynamics as
            a matrix.
        time_difference (float): The duration of the time-evolution
        forward (EvoDirection|bool, optional): The direction of the time evolution.
                Defaults to EvoDirection.FORWARD.
        mode (TimeEvoMode, optional): The mode to use for the time evolution.

    Returns:
        np.ndarray: The time evolved state
    """
    if isinstance(forward, bool):
        forward = EvoDirection.from_bool(forward)
    sign = forward.exp_sign()
    rhs_matrix = sign * 1.0j * hamiltonian
    if mode.is_scipy():
        def ode_rhs(_, y_vec):
            return rhs_matrix @ y_vec
        t_span = (0, time_difference)
        solution = solve_ivp(ode_rhs, t_span, psi.flatten(),
                                method=mode.method.value,
                                t_eval=[time_difference])
        result_vector = solution.y[:,0]
    else:
        exponent = rhs_matrix * time_difference
        result_vector = fast_exp_action(exponent, psi.flatten(),
                                        mode=mode.method.value)
    return result_vector.reshape(
                      psi.shape)<|MERGE_RESOLUTION|>--- conflicted
+++ resolved
@@ -53,10 +53,6 @@
                  time_step_size: float,
                  final_time: float,
                  operators: Union[List[Any], Dict[str, Any], Any],
-<<<<<<< HEAD
-=======
-                 solver_options: Union[Dict[str, Any], None] = None,
->>>>>>> fcc185c6
                  config: Union[TimeEvoConfig, None] = None):
         """
         Initialises a TimeEvolution object.
@@ -69,16 +65,6 @@
                 for which to compute the expectation values. Can be a single
                 operator or a list of operators. If a dictionary is given, the
                 results can be called by using the keys of the dictionary.
-<<<<<<< HEAD
-
-=======
-            solver_options (Union[Dict[str, Any], None], optional): Most time
-                evolutions algorithms use some kind of solver to resolve a
-                partial differential equation. This dictionary can be used to
-                pass additional options to the solver. Refer to the
-                documentation of `ptn.time_evolution.TimeEvoMode` for further
-                information. Defaults to None.
->>>>>>> fcc185c6
             config (Union[TimeEvoConfig, None], optional): The configuration
                 for the time evolution algorithm. If None, a default
                 configuration is used.
@@ -93,13 +79,6 @@
         self.operators = self.init_operators(operators)
         if config is None:
             self.config = self.config_class()
-<<<<<<< HEAD
-=======
-        else:
-            self.config = config
-        if solver_options is None:
-            self.solver_options = {}
->>>>>>> fcc185c6
         else:
             self.config = config
         self.results = Results()
