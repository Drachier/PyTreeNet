"""
This module contains exact full matrix operators for many body systems.
"""
from typing import List, Dict

from numpy import ndarray, kron, eye, zeros, asarray, outer

from .common_operators import pauli_matrices, ket_i

def exact_ising_hamiltonian(coupling_strength: float,
                            g: float,
                            num_sites: int
                            ) -> ndarray:
    """
    Generate the exact Ising Hamiltonian for a chain of spins.

    Args:
        coupling_strength (float): The coupling strength.
        g (float): The magnetic field strength. (Z-term)
        num_sites (int): The number of sites in the chain. (XX-term)
    
    Returns:
        ndarray: The Hamiltonian as a matrix.
    
    """
    paulis = pauli_matrices()
    return _exact_abstract_ising_model(coupling_strength,
                                        g,
                                        num_sites,
                                        paulis[2],
                                        paulis[0])

def flipped_exact_ising_hamiltonian(coupling_strength: float,
                                    g: float,
                                    num_sites: int
                                    ) -> ndarray:
    """
    Generate the exact flipped Ising Hamiltonian for a chain of spins.

    Args:
        coupling_strength (float): The coupling strength.
        g (float): The magnetic field strength. (X-term)
        num_sites (int): The number of sites in the chain. (ZZ-term)

    Returns:
        ndarray: The Hamiltonian as a matrix.
    
    """
    paulis = pauli_matrices()
    return _exact_abstract_ising_model(coupling_strength,
                                        g,
                                        num_sites,
                                        paulis[0],
                                        paulis[2])


def _exact_abstract_ising_model(coupling_strength: float,
                                g: float,
                                num_sites: int,
                                ext_magn_op: ndarray,
                                nn_op: ndarray
                                ) -> ndarray:
    """
    Generate the exact Ising Hamiltonian for a chain of spins.

    Args:
        coupling_strength (float): The coupling strength.
        g (float): The magnetic field strength.
        num_sites (int): The number of sites in the chain.
        ext_magn_op (ndarray): The external magnetic field operator.
        nn_op (ndarray): The nearest neighbour operator.

    Returns:
        ndarray: The Hamiltonian as a matrix.

    """
    local_dim = 2
    dim = local_dim**num_sites
    hamiltonian = zeros((dim, dim),
                        dtype=complex)
    identity = eye(local_dim)
    # Two site terms
    factor_op = -1 * coupling_strength * nn_op
    for sitei in range(num_sites-1):
        term = 1
        for sitej in range(num_sites):
            if sitej == sitei:
                term = kron(term, factor_op)
            elif sitej == sitei+1:
                term = kron(term, nn_op)
            else:
                term = kron(term, identity)
        hamiltonian += term
    # Single site terms
    ss_op = -1 * g * ext_magn_op
    for sitei in range(num_sites):
        term = exact_single_site_operator(ss_op,
                                          sitei,
                                          num_sites)
        hamiltonian += term
    return hamiltonian

def exact_local_magnetisation(site_ids: List[str]) -> Dict[str, ndarray]:
    """
    Returns the local magnetisation operators for a chain of quantum systems.

    The operators are the Pauli-Z matrices for every site, each extended to the
    full chain by identities.

    Args:
        site_ids (List[str]): The site identifiers.
    
    Returns:
        Dict[str,ndarray]: The local magnetisation operators.

    """
    local_operator = pauli_matrices()[2]
    return exact_local_operators(site_ids, local_operator)

def exact_local_operators(site_ids: List[str],
                          local_operators: ndarray
                          ) -> Dict[str, ndarray]:
    """
    Generate the exact local operators for a chain of quantum systems.

    Each operator will be extended by identities to the full chain.

    Args:
        site_ids (List[str]): The site identifiers.
        local_operators (ndarray): The local operators.
    
    Returns:
        Dict[str,ndarray]: The local operators extended to the full chain.
            The dimensional order of the operators is the same as the order
            of the site identifiers.

    """
    num_sites = len(site_ids)
    operators = {}
    for site_index, site_id in enumerate(site_ids):
        operator = exact_single_site_operator(local_operators,
                                              site_index,
                                              num_sites)
        operators[site_id] = operator
    return operators

def exact_single_site_operator(local_operator: ndarray,
                               site_index: int,
                               num_sites: int
                               ) -> ndarray:
    """
    Generate the exact single site operator for a chain of quantum systems.

    This operator will be extended by identities to the full chain.

    Args:
        local_operator (ndarray): The local operator.
        site_index (int): The index of the site.
        num_sites (int): The number of sites.
    
    Returns:
        ndarray: The local operator extended to the full chain.

    """
    assert_square_matrix(local_operator)
    assert site_index < num_sites, \
        "The position of the operator must be within the chain!"
    local_dim = local_operator.shape[0]
    identity = eye(local_dim)
    operator = asarray([[1]])
    for site_index2 in range(num_sites):
        if site_index2 == site_index:
            operator = kron(operator, local_operator)
        else:
            operator = kron(operator, identity)
    return operator

def exact_zero_state(num_sites: int, local_dimension: int) -> ndarray:
    """
    Generate the exact zero state for a chain of quantum systems.

    Args:
        num_sites (int): The number of sites.
        local_dimension (int): The local dimension.

    Returns:
        ndarray: The zero state.

    """
    total_dim = local_dimension**num_sites
    return ket_i(0, total_dim)

def assert_square_matrix(operator: ndarray) -> None:
    """
    Assert that an array is a square matrix.

    Args:
        operator (ndarray): The matrix.

    """
    assert operator.ndim == 2, \
        "The operator must be a matrix!"
    assert operator.shape[0] == operator.shape[1], \
        "The operator must be square!"

def exact_vectorised_operator(operator: ndarray
                                ) -> ndarray:
    """
    Vectorise an operator.

    Args:
        operator (ndarray): The operator.

    Returns:
        ndarray: The vectorised operator.

    """
    assert_square_matrix(operator)
    return operator.flatten()

def exact_state_to_density_matrix(state: ndarray,
                                  vectorise: bool = False
                                  ) -> ndarray:
    """
    Generate the density matrix from a state.

    Args:
        state (ndarray): The state.

    Returns:
        ndarray: The density matrix.

    """
    dens_matrix = outer(state, state.conj())
    if vectorise:
        return exact_vectorised_operator(dens_matrix)
    return dens_matrix

def exact_lindbladian(hamiltonian: ndarray,
                      jump_operators: List[ndarray | tuple[float, ndarray]]
                      ) -> ndarray:
    """
    Generate the exact Lindbladian for a system.

    Args:
        hamiltonian (ndarray): The Hamiltonian.
        jump_operators (List[ndarray | tuple[float, ndarray]]): The jump
            operators. Can be provided on their own or with a coefficient
            that describes the jump rate. Should already be the full system
            operators.
        
    Returns:
        ndarray: The Lindbladian superoperator as a matrix.

    """
    assert_square_matrix(hamiltonian)
    dim = hamiltonian.shape[0]
    superop_shape = (dim**2, dim**2)
    lindbladian = zeros(superop_shape, dtype=complex)
    # Hamiltonian part
    ham_part = _hamiltonian_part(hamiltonian)
    lindbladian += ham_part
    # Jump operator parts
    for jump_operator in jump_operators:
        jump_operator_terms = _jump_operator_terms(jump_operator)
        lindbladian += jump_operator_terms
    return lindbladian

def _hamiltonian_part(hamiltonian: ndarray
                      ) -> ndarray:
    """
    Returns the Hamiltonian part of the Lindbladian.
    """
    dim = hamiltonian.shape[0]
    identity = eye(dim, dtype=complex)
    positive = kron(hamiltonian, identity)
    negative = -1 * kron(identity, hamiltonian.T)
    part = positive + negative
    return part


def _jump_operator_terms(jump_operator: tuple[float, ndarray] | ndarray
                         ) -> ndarray:
    """
    Generates the three terms for a jump operator and adds them.
    """
    if isinstance(jump_operator, tuple):
        assert len(jump_operator) == 2, \
            "The jump operator must be a tuple with a coefficient and the operator!"
<<<<<<< HEAD
        coefficient = jump_operator[0] 
        jump_operator = jump_operator[1] 
=======
        coefficient = jump_operator[0] ** 2
        jump_operator = jump_operator[1]
>>>>>>> d66bf9b0
    else:
        coefficient = 1
    assert_square_matrix(jump_operator)
    dim = jump_operator.shape[0]
    identity = eye(dim, dtype=complex)
    t1 = 1j * kron(jump_operator, jump_operator.conj())
    t2 = -1j / 2 * kron(jump_operator.conj().T @ jump_operator, identity)
<<<<<<< HEAD
    t3 = -1j / 2 * kron(identity, (jump_operator.conj().T @ jump_operator).T)
=======
    t3 = 1j / 2 * kron(identity, (jump_operator.conj().T @ jump_operator).T)
>>>>>>> d66bf9b0
    return coefficient * (t1 + t2 + t3)<|MERGE_RESOLUTION|>--- conflicted
+++ resolved
@@ -188,122 +188,4 @@
 
     """
     total_dim = local_dimension**num_sites
-    return ket_i(0, total_dim)
-
-def assert_square_matrix(operator: ndarray) -> None:
-    """
-    Assert that an array is a square matrix.
-
-    Args:
-        operator (ndarray): The matrix.
-
-    """
-    assert operator.ndim == 2, \
-        "The operator must be a matrix!"
-    assert operator.shape[0] == operator.shape[1], \
-        "The operator must be square!"
-
-def exact_vectorised_operator(operator: ndarray
-                                ) -> ndarray:
-    """
-    Vectorise an operator.
-
-    Args:
-        operator (ndarray): The operator.
-
-    Returns:
-        ndarray: The vectorised operator.
-
-    """
-    assert_square_matrix(operator)
-    return operator.flatten()
-
-def exact_state_to_density_matrix(state: ndarray,
-                                  vectorise: bool = False
-                                  ) -> ndarray:
-    """
-    Generate the density matrix from a state.
-
-    Args:
-        state (ndarray): The state.
-
-    Returns:
-        ndarray: The density matrix.
-
-    """
-    dens_matrix = outer(state, state.conj())
-    if vectorise:
-        return exact_vectorised_operator(dens_matrix)
-    return dens_matrix
-
-def exact_lindbladian(hamiltonian: ndarray,
-                      jump_operators: List[ndarray | tuple[float, ndarray]]
-                      ) -> ndarray:
-    """
-    Generate the exact Lindbladian for a system.
-
-    Args:
-        hamiltonian (ndarray): The Hamiltonian.
-        jump_operators (List[ndarray | tuple[float, ndarray]]): The jump
-            operators. Can be provided on their own or with a coefficient
-            that describes the jump rate. Should already be the full system
-            operators.
-        
-    Returns:
-        ndarray: The Lindbladian superoperator as a matrix.
-
-    """
-    assert_square_matrix(hamiltonian)
-    dim = hamiltonian.shape[0]
-    superop_shape = (dim**2, dim**2)
-    lindbladian = zeros(superop_shape, dtype=complex)
-    # Hamiltonian part
-    ham_part = _hamiltonian_part(hamiltonian)
-    lindbladian += ham_part
-    # Jump operator parts
-    for jump_operator in jump_operators:
-        jump_operator_terms = _jump_operator_terms(jump_operator)
-        lindbladian += jump_operator_terms
-    return lindbladian
-
-def _hamiltonian_part(hamiltonian: ndarray
-                      ) -> ndarray:
-    """
-    Returns the Hamiltonian part of the Lindbladian.
-    """
-    dim = hamiltonian.shape[0]
-    identity = eye(dim, dtype=complex)
-    positive = kron(hamiltonian, identity)
-    negative = -1 * kron(identity, hamiltonian.T)
-    part = positive + negative
-    return part
-
-
-def _jump_operator_terms(jump_operator: tuple[float, ndarray] | ndarray
-                         ) -> ndarray:
-    """
-    Generates the three terms for a jump operator and adds them.
-    """
-    if isinstance(jump_operator, tuple):
-        assert len(jump_operator) == 2, \
-            "The jump operator must be a tuple with a coefficient and the operator!"
-<<<<<<< HEAD
-        coefficient = jump_operator[0] 
-        jump_operator = jump_operator[1] 
-=======
-        coefficient = jump_operator[0] ** 2
-        jump_operator = jump_operator[1]
->>>>>>> d66bf9b0
-    else:
-        coefficient = 1
-    assert_square_matrix(jump_operator)
-    dim = jump_operator.shape[0]
-    identity = eye(dim, dtype=complex)
-    t1 = 1j * kron(jump_operator, jump_operator.conj())
-    t2 = -1j / 2 * kron(jump_operator.conj().T @ jump_operator, identity)
-<<<<<<< HEAD
-    t3 = -1j / 2 * kron(identity, (jump_operator.conj().T @ jump_operator).T)
-=======
-    t3 = 1j / 2 * kron(identity, (jump_operator.conj().T @ jump_operator).T)
->>>>>>> d66bf9b0
-    return coefficient * (t1 + t2 + t3)+    return ket_i(0, total_dim)